--- conflicted
+++ resolved
@@ -7,13 +7,8 @@
 CxxWrap = "1f15a43c-97ca-5a2a-ae31-89f07a497df4"
 
 [compat]
-<<<<<<< HEAD
-CxxWrap = "0.9"
-julia = "1"
-=======
-CxxWrap = "^0.9"
-julia = "^1.2"
->>>>>>> 0c41defe
+CxxWrap = "0.10"
+julia = "1.3"
 
 [extras]
 Random = "9a3f8284-a2c9-5f02-9a11-845980a1fd5c"
